--- conflicted
+++ resolved
@@ -1,8 +1,4 @@
-<<<<<<< HEAD
-VERSION = (0, 6, 7)
-=======
 VERSION = (0, 6, 11)
->>>>>>> 1e4df664
 
 
 def get_version():
